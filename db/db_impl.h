// Copyright (c) 2011 The LevelDB Authors. All rights reserved.
// Use of this source code is governed by a BSD-style license that can be
// found in the LICENSE file. See the AUTHORS file for names of contributors.

#ifndef STORAGE_LEVELDB_DB_DB_IMPL_H_
#define STORAGE_LEVELDB_DB_DB_IMPL_H_

#include <deque>
#include <list>
#include <set>
#ifdef _LIBCPP_VERSION
#include <memory>
#else
#include <tr1/memory>
#endif
#include "db/dbformat.h"
#include "db/log_writer.h"
#include "db/replay_iterator.h"
#include "db/snapshot.h"
#include "hyperleveldb/db.h"
#include "hyperleveldb/env.h"
#include "port/port.h"
#include "port/thread_annotations.h"

namespace leveldb {
#ifdef _LIBCPP_VERSION
#define SHARED_PTR std::shared_ptr
#else
#define SHARED_PTR std::tr1::shared_ptr
#endif

class MemTable;
class TableCache;
class Version;
class VersionEdit;
class VersionSet;

class DBImpl : public DB {
 public:
  DBImpl(const Options& options, const std::string& dbname);
  virtual ~DBImpl();

  // Implementations of the DB interface
  virtual Status Put(const WriteOptions&, const Slice& key, const Slice& value);
  virtual Status Delete(const WriteOptions&, const Slice& key);
  virtual Status Write(const WriteOptions& options, WriteBatch* updates);
  virtual Status Get(const ReadOptions& options,
                     const Slice& key,
                     std::string* value);
  virtual Iterator* NewIterator(const ReadOptions&);
  virtual void GetReplayTimestamp(std::string* timestamp);
  virtual void AllowGarbageCollectBeforeTimestamp(const std::string& timestamp);
  virtual bool ValidateTimestamp(const std::string& timestamp);
  virtual int CompareTimestamps(const std::string& lhs, const std::string& rhs);
  virtual Status GetReplayIterator(const std::string& timestamp,
                                   ReplayIterator** iter);
  virtual void ReleaseReplayIterator(ReplayIterator* iter);
  virtual const Snapshot* GetSnapshot();
  virtual void ReleaseSnapshot(const Snapshot* snapshot);
  virtual bool GetProperty(const Slice& property, std::string* value);
  virtual void GetApproximateSizes(const Range* range, int n, uint64_t* sizes);
  virtual void CompactRange(const Slice* begin, const Slice* end);
  virtual Status LiveBackup(const Slice& name);

  // Extra methods (for testing) that are not in the public DB interface

  // Compact any files in the named level that overlap [*begin,*end]
  void TEST_CompactRange(int level, const Slice* begin, const Slice* end);

  // Force current memtable contents to be compacted.
  Status TEST_CompactMemTable();

  // Return an internal iterator over the current state of the database.
  // The keys of this iterator are internal keys (see format.h).
  // The returned iterator should be deleted when no longer needed.
  Iterator* TEST_NewInternalIterator();

  // Return the maximum overlapping data (in bytes) at next level for any
  // file at a level >= 1.
  int64_t TEST_MaxNextLevelOverlappingBytes();

  // Record a sample of bytes read at the specified internal key.
  // Samples are taken approximately once every config::kReadBytesPeriod
  // bytes.
  void RecordReadSample(Slice key);

  // Peek at the last sequence;
  // REQURES: mutex_ not held
  SequenceNumber LastSequence();

 private:
  friend class DB;
  struct CompactionState;
  struct Writer;

  Iterator* NewInternalIterator(const ReadOptions&, uint64_t number,
                                SequenceNumber* latest_snapshot,
                                uint32_t* seed, bool external_sync);

  Status NewDB();

  // Recover the descriptor from persistent storage.  May do a significant
  // amount of work to recover recently logged updates.  Any changes to
  // be made to the descriptor are added to *edit.
  Status Recover(VersionEdit* edit) EXCLUSIVE_LOCKS_REQUIRED(mutex_);

  void MaybeIgnoreError(Status* s) const;

  // Delete any unneeded files and stale in-memory entries.
  void DeleteObsoleteFiles();

<<<<<<< HEAD
  // A background thread to compact the in-memory write buffer to disk.
  // Switches to a new log-file/memtable and writes a new descriptor iff
  // successful.
  static void CompactMemTableWrapper(void* db)
  { reinterpret_cast<DBImpl*>(db)->CompactMemTableThread(); }
  void CompactMemTableThread();
=======
  // Compact the in-memory write buffer to disk.  Switches to a new
  // log-file/memtable and writes a new descriptor iff successful.
  // Errors are recorded in bg_error_.
  void CompactMemTable() EXCLUSIVE_LOCKS_REQUIRED(mutex_);
>>>>>>> 269fc6ca

  Status RecoverLogFile(uint64_t log_number,
                        VersionEdit* edit,
                        SequenceNumber* max_sequence)
      EXCLUSIVE_LOCKS_REQUIRED(mutex_);

  Status WriteLevel0Table(MemTable* mem, VersionEdit* edit, Version* base, uint64_t* number)
      EXCLUSIVE_LOCKS_REQUIRED(mutex_);

  Status SequenceWriteBegin(Writer* w, WriteBatch* updates)
      EXCLUSIVE_LOCKS_REQUIRED(mutex_);
  void SequenceWriteEnd(Writer* w)
      EXCLUSIVE_LOCKS_REQUIRED(mutex_);

<<<<<<< HEAD
  static void CompactLevelWrapper(void* db)
  { reinterpret_cast<DBImpl*>(db)->CompactLevelThread(); }
  void CompactLevelThread();
  Status BackgroundCompaction() EXCLUSIVE_LOCKS_REQUIRED(mutex_);

  static void CompactOptimisticWrapper(void* db)
  { reinterpret_cast<DBImpl*>(db)->CompactOptimisticThread(); }
  void CompactOptimisticThread();
  Status OptimisticCompaction() EXCLUSIVE_LOCKS_REQUIRED(mutex_);

=======
  void RecordBackgroundError(const Status& s);

  void MaybeScheduleCompaction() EXCLUSIVE_LOCKS_REQUIRED(mutex_);
  static void BGWork(void* db);
  void BackgroundCall();
  void  BackgroundCompaction() EXCLUSIVE_LOCKS_REQUIRED(mutex_);
>>>>>>> 269fc6ca
  void CleanupCompaction(CompactionState* compact)
      EXCLUSIVE_LOCKS_REQUIRED(mutex_);
  Status DoCompactionWork(CompactionState* compact)
      EXCLUSIVE_LOCKS_REQUIRED(mutex_);
  Status OpenCompactionOutputFile(CompactionState* compact);
  Status FinishCompactionOutputFile(CompactionState* compact, Iterator* input);
  Status InstallCompactionResults(CompactionState* compact)
      EXCLUSIVE_LOCKS_REQUIRED(mutex_);

  // Constant after construction
  Env* const env_;
  const InternalKeyComparator internal_comparator_;
  const InternalFilterPolicy internal_filter_policy_;
  const Options options_;  // options_.comparator == &internal_comparator_
  bool owns_info_log_;
  bool owns_cache_;
  const std::string dbname_;

  // table_cache_ provides its own synchronization
  TableCache* table_cache_;

  // Lock over the persistent DB state.  Non-NULL iff successfully acquired.
  FileLock* db_lock_;

  // State below is protected by mutex_
  port::Mutex mutex_;
  port::AtomicPointer shutting_down_;
  MemTable* mem_;
  MemTable* imm_;                // Memtable being compacted
  port::AtomicPointer has_imm_;  // So bg thread can detect non-NULL imm_
  SHARED_PTR<WritableFile> logfile_;
  uint64_t logfile_number_;
  SHARED_PTR<log::Writer> log_;
  uint32_t seed_;                // For sampling.

  // Synchronize writers
  uint64_t __attribute__ ((aligned (8))) writers_lower_;
  uint64_t __attribute__ ((aligned (8))) writers_upper_;

  SnapshotList snapshots_;

  // Set of table files to protect from deletion because they are
  // part of ongoing compactions.
  std::set<uint64_t> pending_outputs_;

  bool allow_background_activity_;
  bool levels_locked_[leveldb::config::kNumLevels];
  int num_bg_threads_;
  // Tell the foreground that background has done something of note
  port::CondVar bg_fg_cv_;
  // Communicate with compaction background thread
  port::CondVar bg_compaction_cv_;
  // Communicate with memtable->L0 background thread
  port::CondVar bg_memtable_cv_;
  // Communicate with the optimistic background thread
  bool bg_optimistic_trip_;
  port::CondVar bg_optimistic_cv_;
  // Mutual exlusion protecting the LogAndApply func
  port::CondVar bg_log_cv_;
  bool bg_log_occupied_;

  // Information for a manual compaction
  struct ManualCompaction {
    int level;
    bool done;
    const InternalKey* begin;   // NULL means beginning of key range
    const InternalKey* end;     // NULL means end of key range
    InternalKey tmp_storage;    // Used to keep track of compaction progress
  };
  ManualCompaction* manual_compaction_;

  // Where have we pinned tombstones?
  SequenceNumber manual_garbage_cutoff_;

  // replay iterators
  std::list<ReplayIteratorImpl*> replay_iters_;

  // how many reads have we done in a row, uninterrupted by writes
  uint64_t straight_reads_;

  VersionSet* versions_;

  // Information for ongoing backup processes
  port::CondVar backup_cv_;
  port::AtomicPointer backup_in_progress_; // non-NULL in progress
  bool backup_deferred_delete_; // DeleteObsoleteFiles delayed by backup; protect with mutex_

  // Have we encountered a background error in paranoid mode?
  Status bg_error_;

  // Per level compaction stats.  stats_[level] stores the stats for
  // compactions that produced data for the specified "level".
  struct CompactionStats {
    int64_t micros;
    int64_t bytes_read;
    int64_t bytes_written;

    CompactionStats() : micros(0), bytes_read(0), bytes_written(0) { }

    void Add(const CompactionStats& c) {
      this->micros += c.micros;
      this->bytes_read += c.bytes_read;
      this->bytes_written += c.bytes_written;
    }
  };
  CompactionStats stats_[config::kNumLevels];

  // No copying allowed
  DBImpl(const DBImpl&);
  void operator=(const DBImpl&);

  const Comparator* user_comparator() const {
    return internal_comparator_.user_comparator();
  }
};

// Sanitize db options.  The caller should delete result.info_log if
// it is not equal to src.info_log.
extern Options SanitizeOptions(const std::string& db,
                               const InternalKeyComparator* icmp,
                               const InternalFilterPolicy* ipolicy,
                               const Options& src);

}  // namespace leveldb

#endif  // STORAGE_LEVELDB_DB_DB_IMPL_H_<|MERGE_RESOLUTION|>--- conflicted
+++ resolved
@@ -109,19 +109,12 @@
   // Delete any unneeded files and stale in-memory entries.
   void DeleteObsoleteFiles();
 
-<<<<<<< HEAD
   // A background thread to compact the in-memory write buffer to disk.
   // Switches to a new log-file/memtable and writes a new descriptor iff
   // successful.
   static void CompactMemTableWrapper(void* db)
   { reinterpret_cast<DBImpl*>(db)->CompactMemTableThread(); }
   void CompactMemTableThread();
-=======
-  // Compact the in-memory write buffer to disk.  Switches to a new
-  // log-file/memtable and writes a new descriptor iff successful.
-  // Errors are recorded in bg_error_.
-  void CompactMemTable() EXCLUSIVE_LOCKS_REQUIRED(mutex_);
->>>>>>> 269fc6ca
 
   Status RecoverLogFile(uint64_t log_number,
                         VersionEdit* edit,
@@ -136,7 +129,6 @@
   void SequenceWriteEnd(Writer* w)
       EXCLUSIVE_LOCKS_REQUIRED(mutex_);
 
-<<<<<<< HEAD
   static void CompactLevelWrapper(void* db)
   { reinterpret_cast<DBImpl*>(db)->CompactLevelThread(); }
   void CompactLevelThread();
@@ -147,14 +139,8 @@
   void CompactOptimisticThread();
   Status OptimisticCompaction() EXCLUSIVE_LOCKS_REQUIRED(mutex_);
 
-=======
   void RecordBackgroundError(const Status& s);
 
-  void MaybeScheduleCompaction() EXCLUSIVE_LOCKS_REQUIRED(mutex_);
-  static void BGWork(void* db);
-  void BackgroundCall();
-  void  BackgroundCompaction() EXCLUSIVE_LOCKS_REQUIRED(mutex_);
->>>>>>> 269fc6ca
   void CleanupCompaction(CompactionState* compact)
       EXCLUSIVE_LOCKS_REQUIRED(mutex_);
   Status DoCompactionWork(CompactionState* compact)
