// Copyright (c) 2011 The LevelDB Authors. All rights reserved.
// Use of this source code is governed by a BSD-style license that can be
// found in the LICENSE file. See the AUTHORS file for names of contributors.
//
// We recover the contents of the descriptor from the other files we find.
// (1) Any log files are first converted to tables
// (2) We scan every table to compute
//     (a) smallest/largest for the table
//     (b) largest sequence number in the table
// (3) We generate descriptor contents:
//      - log number is set to zero
//      - next-file-number is set to 1 + largest file number we found
//      - last-sequence-number is set to largest sequence# found across
//        all tables (see 2c)
//      - compaction pointers are cleared
//      - every table file is added at level 0
//
// Possible optimization 1:
//   (a) Compute total size and use to pick appropriate max-level M
//   (b) Sort tables by largest sequence# in the table
//   (c) For each table: if it overlaps earlier table, place in level-0,
//       else place in level-M.
// Possible optimization 2:
//   Store per-table metadata (smallest, largest, largest-seq#, ...)
//   in the table's meta section to speed up ScanTable.

#include "db/builder.h"
#include "db/db_impl.h"
#include "db/dbformat.h"
#include "db/filename.h"
#include "db/log_reader.h"
#include "db/log_writer.h"
#include "db/memtable.h"
#include "db/table_cache.h"
#include "db/version_edit.h"
#include "db/write_batch_internal.h"
#include "hyperleveldb/comparator.h"
#include "hyperleveldb/db.h"
#include "hyperleveldb/env.h"

namespace leveldb {

namespace {

class Repairer {
 public:
  Repairer(const std::string& dbname, const Options& options)
      : dbname_(dbname),
        env_(options.env),
        icmp_(options.comparator),
        ipolicy_(options.filter_policy),
        options_(SanitizeOptions(dbname, &icmp_, &ipolicy_, options)),
        owns_info_log_(options_.info_log != options.info_log),
        owns_cache_(options_.block_cache != options.block_cache),
        next_file_number_(1) {
    // TableCache can be small since we expect each table to be opened once.
    table_cache_ = new TableCache(dbname_, &options_, 10);
  }

  ~Repairer() {
    delete table_cache_;
    if (owns_info_log_) {
      delete options_.info_log;
    }
    if (owns_cache_) {
      delete options_.block_cache;
    }
  }

  Status Run() {
    Status status = FindFiles();
    if (status.ok()) {
      ConvertLogFilesToTables();
      ExtractMetaData();
      status = WriteDescriptor();
    }
    if (status.ok()) {
      unsigned long long bytes = 0;
      for (size_t i = 0; i < tables_.size(); i++) {
        bytes += tables_[i].meta.file_size;
      }
      Log(options_.info_log,
          "**** Repaired leveldb %s; "
          "recovered %d files; %llu bytes. "
          "Some data may have been lost. "
          "****",
          dbname_.c_str(),
          static_cast<int>(tables_.size()),
          bytes);
    }
    return status;
  }

 private:
  struct TableInfo {
    FileMetaData meta;
    SequenceNumber max_sequence;
  };

  std::string const dbname_;
  Env* const env_;
  InternalKeyComparator const icmp_;
  InternalFilterPolicy const ipolicy_;
  Options const options_;
  bool owns_info_log_;
  bool owns_cache_;
  TableCache* table_cache_;
  VersionEdit edit_;

  std::vector<std::string> manifests_;
  std::vector<uint64_t> table_numbers_;
  std::vector<uint64_t> logs_;
  std::vector<TableInfo> tables_;
  uint64_t next_file_number_;

  Status FindFiles() {
    std::vector<std::string> filenames;
    Status status = env_->GetChildren(dbname_, &filenames);
    if (!status.ok()) {
      return status;
    }
    if (filenames.empty()) {
      return Status::IOError(dbname_, "repair found no files");
    }

    uint64_t number;
    FileType type;
    for (size_t i = 0; i < filenames.size(); i++) {
      if (ParseFileName(filenames[i], &number, &type)) {
        if (type == kDescriptorFile) {
          manifests_.push_back(filenames[i]);
        } else {
          if (number + 1 > next_file_number_) {
            next_file_number_ = number + 1;
          }
          if (type == kLogFile) {
            logs_.push_back(number);
          } else if (type == kTableFile) {
            table_numbers_.push_back(number);
          } else {
            // Ignore other files
          }
        }
      }
    }
    return status;
  }

  void ConvertLogFilesToTables() {
    for (size_t i = 0; i < logs_.size(); i++) {
      std::string logname = LogFileName(dbname_, logs_[i]);
      Status status = ConvertLogToTable(logs_[i]);
      if (!status.ok()) {
        Log(options_.info_log, "Log #%llu: ignoring conversion error: %s",
            (unsigned long long) logs_[i],
            status.ToString().c_str());
      }
      ArchiveFile(logname);
    }
  }

  Status ConvertLogToTable(uint64_t log) {
    struct LogReporter : public log::Reader::Reporter {
      Env* env;
      Logger* info_log;
      uint64_t lognum;
      virtual void Corruption(size_t bytes, const Status& s) {
        // We print error messages for corruption, but continue repairing.
        Log(info_log, "Log #%llu: dropping %d bytes; %s",
            (unsigned long long) lognum,
            static_cast<int>(bytes),
            s.ToString().c_str());
      }
    };

    // Open the log file
    std::string logname = LogFileName(dbname_, log);
    SequentialFile* lfile;
    Status status = env_->NewSequentialFile(logname, &lfile);
    if (!status.ok()) {
      return status;
    }

    // Create the log reader.
    LogReporter reporter;
    reporter.env = env_;
    reporter.info_log = options_.info_log;
    reporter.lognum = log;
    // We intentially make log::Reader do checksumming so that
    // corruptions cause entire commits to be skipped instead of
    // propagating bad information (like overly large sequence
    // numbers).
    log::Reader reader(lfile, &reporter, false/*do not checksum*/,
                       0/*initial_offset*/);

    // Read all the records and add to a memtable
    std::string scratch;
    Slice record;
    WriteBatch batch;
    MemTable* mem = new MemTable(icmp_);
    mem->Ref();
    int counter = 0;
    while (reader.ReadRecord(&record, &scratch)) {
      if (record.size() < 12) {
        reporter.Corruption(
            record.size(), Status::Corruption("log record too small"));
        continue;
      }
      WriteBatchInternal::SetContents(&batch, record);
      status = WriteBatchInternal::InsertInto(&batch, mem);
      if (status.ok()) {
        counter += WriteBatchInternal::Count(&batch);
      } else {
        Log(options_.info_log, "Log #%llu: ignoring %s",
            (unsigned long long) log,
            status.ToString().c_str());
        status = Status::OK();  // Keep going with rest of file
      }
    }
    delete lfile;

    // Do not record a version edit for this conversion to a Table
    // since ExtractMetaData() will also generate edits.
    FileMetaData meta;
    meta.number = next_file_number_++;
    Iterator* iter = mem->NewIterator();
    status = BuildTable(dbname_, env_, options_, table_cache_, iter, &meta);
    delete iter;
    mem->Unref();
    mem = NULL;
    if (status.ok()) {
      if (meta.file_size > 0) {
        table_numbers_.push_back(meta.number);
      }
    }
    Log(options_.info_log, "Log #%llu: %d ops saved to Table #%llu %s",
        (unsigned long long) log,
        counter,
        (unsigned long long) meta.number,
        status.ToString().c_str());
    return status;
  }

  void ExtractMetaData() {
    for (size_t i = 0; i < table_numbers_.size(); i++) {
<<<<<<< HEAD
      TableInfo t;
      t.meta.number = table_numbers_[i];
      Status status = ScanTable(&t);
      if (!status.ok()) {
        std::string fname = SSTTableFileName(dbname_, table_numbers_[i]);
        Log(options_.info_log, "Table #%llu: ignoring %s",
            (unsigned long long) table_numbers_[i],
            status.ToString().c_str());
        ArchiveFile(fname);
      } else {
        tables_.push_back(t);
      }
    }
  }

  Status ScanTable(TableInfo* t) {
    std::string fname = SSTTableFileName(dbname_, t->meta.number);
    int counter = 0;
    Status status = env_->GetFileSize(fname, &t->meta.file_size);
    if (!status.ok()) {
      fname = TableFileName(dbname_, t->meta.number);
      Status s2 = env_->GetFileSize(fname, &t->meta.file_size);
      if (s2.ok())
=======
      ScanTable(table_numbers_[i]);
    }
  }

  Iterator* NewTableIterator(const FileMetaData& meta) {
    // Same as compaction iterators: if paranoid_checks are on, turn
    // on checksum verification.
    ReadOptions r;
    r.verify_checksums = options_.paranoid_checks;
    return table_cache_->NewIterator(r, meta.number, meta.file_size);
  }

  void ScanTable(uint64_t number) {
    TableInfo t;
    t.meta.number = number;
    std::string fname = TableFileName(dbname_, number);
    Status status = env_->GetFileSize(fname, &t.meta.file_size);
    if (!status.ok()) {
      // Try alternate file name.
      fname = SSTTableFileName(dbname_, number);
      Status s2 = env_->GetFileSize(fname, &t.meta.file_size);
      if (s2.ok()) {
>>>>>>> 269fc6ca
        status = Status::OK();
      }
    }
    if (!status.ok()) {
      ArchiveFile(TableFileName(dbname_, number));
      ArchiveFile(SSTTableFileName(dbname_, number));
      Log(options_.info_log, "Table #%llu: dropped: %s",
          (unsigned long long) t.meta.number,
          status.ToString().c_str());
      return;
    }

    // Extract metadata by scanning through table.
    int counter = 0;
    Iterator* iter = NewTableIterator(t.meta);
    bool empty = true;
    ParsedInternalKey parsed;
    t.max_sequence = 0;
    for (iter->SeekToFirst(); iter->Valid(); iter->Next()) {
      Slice key = iter->key();
      if (!ParseInternalKey(key, &parsed)) {
        Log(options_.info_log, "Table #%llu: unparsable key %s",
            (unsigned long long) t.meta.number,
            EscapeString(key).c_str());
        continue;
      }

      counter++;
      if (empty) {
        empty = false;
        t.meta.smallest.DecodeFrom(key);
      }
      t.meta.largest.DecodeFrom(key);
      if (parsed.sequence > t.max_sequence) {
        t.max_sequence = parsed.sequence;
      }
    }
    if (!iter->status().ok()) {
      status = iter->status();
    }
    delete iter;
    Log(options_.info_log, "Table #%llu: %d entries %s",
        (unsigned long long) t.meta.number,
        counter,
        status.ToString().c_str());

    if (status.ok()) {
      tables_.push_back(t);
    } else {
      RepairTable(fname, t);  // RepairTable archives input file.
    }
  }

  void RepairTable(const std::string& src, TableInfo t) {
    // We will copy src contents to a new table and then rename the
    // new table over the source.

    // Create builder.
    std::string copy = TableFileName(dbname_, next_file_number_++);
    WritableFile* file;
    Status s = env_->NewWritableFile(copy, &file);
    if (!s.ok()) {
      return;
    }
    TableBuilder* builder = new TableBuilder(options_, file);

    // Copy data.
    Iterator* iter = NewTableIterator(t.meta);
    int counter = 0;
    for (iter->SeekToFirst(); iter->Valid(); iter->Next()) {
      builder->Add(iter->key(), iter->value());
      counter++;
    }
    delete iter;

    ArchiveFile(src);
    if (counter == 0) {
      builder->Abandon();  // Nothing to save
    } else {
      s = builder->Finish();
      if (s.ok()) {
        t.meta.file_size = builder->FileSize();
      }
    }
    delete builder;
    builder = NULL;

    if (s.ok()) {
      s = file->Close();
    }
    delete file;
    file = NULL;

    if (counter > 0 && s.ok()) {
      std::string orig = TableFileName(dbname_, t.meta.number);
      s = env_->RenameFile(copy, orig);
      if (s.ok()) {
        Log(options_.info_log, "Table #%llu: %d entries repaired",
            (unsigned long long) t.meta.number, counter);
        tables_.push_back(t);
      }
    }
    if (!s.ok()) {
      env_->DeleteFile(copy);
    }
  }

  Status WriteDescriptor() {
    std::string tmp = TempFileName(dbname_, 1);
    WritableFile* file;
    Status status = env_->NewWritableFile(tmp, &file);
    if (!status.ok()) {
      return status;
    }

    SequenceNumber max_sequence = 0;
    for (size_t i = 0; i < tables_.size(); i++) {
      if (max_sequence < tables_[i].max_sequence) {
        max_sequence = tables_[i].max_sequence;
      }
    }

    edit_.SetComparatorName(icmp_.user_comparator()->Name());
    edit_.SetLogNumber(0);
    edit_.SetNextFile(next_file_number_);
    edit_.SetLastSequence(max_sequence);

    for (size_t i = 0; i < tables_.size(); i++) {
      // TODO(opt): separate out into multiple levels
      const TableInfo& t = tables_[i];
      edit_.AddFile(0, t.meta.number, t.meta.file_size,
                    t.meta.smallest, t.meta.largest);
    }

    //fprintf(stderr, "NewDescriptor:\n%s\n", edit_.DebugString().c_str());
    {
      log::Writer log(file);
      std::string record;
      edit_.EncodeTo(&record);
      status = log.AddRecord(record);
    }
    if (status.ok()) {
      status = file->Close();
    }
    delete file;
    file = NULL;

    if (!status.ok()) {
      env_->DeleteFile(tmp);
    } else {
      // Discard older manifests
      for (size_t i = 0; i < manifests_.size(); i++) {
        ArchiveFile(dbname_ + "/" + manifests_[i]);
      }

      // Install new manifest
      status = env_->RenameFile(tmp, DescriptorFileName(dbname_, 1));
      if (status.ok()) {
        status = SetCurrentFile(env_, dbname_, 1);
      } else {
        env_->DeleteFile(tmp);
      }
    }
    return status;
  }

  void ArchiveFile(const std::string& fname) {
    // Move into another directory.  E.g., for
    //    dir/foo
    // rename to
    //    dir/lost/foo
    const char* slash = strrchr(fname.c_str(), '/');
    std::string new_dir;
    if (slash != NULL) {
      new_dir.assign(fname.data(), slash - fname.data());
    }
    new_dir.append("/lost");
    env_->CreateDir(new_dir);  // Ignore error
    std::string new_file = new_dir;
    new_file.append("/");
    new_file.append((slash == NULL) ? fname.c_str() : slash + 1);
    Status s = env_->RenameFile(fname, new_file);
    Log(options_.info_log, "Archiving %s: %s\n",
        fname.c_str(), s.ToString().c_str());
  }
};
}  // namespace

Status RepairDB(const std::string& dbname, const Options& options) {
  Repairer repairer(dbname, options);
  return repairer.Run();
}

}  // namespace leveldb<|MERGE_RESOLUTION|>--- conflicted
+++ resolved
@@ -243,31 +243,6 @@
 
   void ExtractMetaData() {
     for (size_t i = 0; i < table_numbers_.size(); i++) {
-<<<<<<< HEAD
-      TableInfo t;
-      t.meta.number = table_numbers_[i];
-      Status status = ScanTable(&t);
-      if (!status.ok()) {
-        std::string fname = SSTTableFileName(dbname_, table_numbers_[i]);
-        Log(options_.info_log, "Table #%llu: ignoring %s",
-            (unsigned long long) table_numbers_[i],
-            status.ToString().c_str());
-        ArchiveFile(fname);
-      } else {
-        tables_.push_back(t);
-      }
-    }
-  }
-
-  Status ScanTable(TableInfo* t) {
-    std::string fname = SSTTableFileName(dbname_, t->meta.number);
-    int counter = 0;
-    Status status = env_->GetFileSize(fname, &t->meta.file_size);
-    if (!status.ok()) {
-      fname = TableFileName(dbname_, t->meta.number);
-      Status s2 = env_->GetFileSize(fname, &t->meta.file_size);
-      if (s2.ok())
-=======
       ScanTable(table_numbers_[i]);
     }
   }
@@ -283,14 +258,13 @@
   void ScanTable(uint64_t number) {
     TableInfo t;
     t.meta.number = number;
-    std::string fname = TableFileName(dbname_, number);
+    std::string fname = SSTTableFileName(dbname_, number);
     Status status = env_->GetFileSize(fname, &t.meta.file_size);
     if (!status.ok()) {
       // Try alternate file name.
-      fname = SSTTableFileName(dbname_, number);
+      fname = TableFileName(dbname_, number);
       Status s2 = env_->GetFileSize(fname, &t.meta.file_size);
       if (s2.ok()) {
->>>>>>> 269fc6ca
         status = Status::OK();
       }
     }
